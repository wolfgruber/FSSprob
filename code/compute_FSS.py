--- conflicted
+++ resolved
@@ -274,8 +274,4 @@
                     
         fss[j,:,:] = np.mean(fss_mean, axis=0)
     
-<<<<<<< HEAD
-    return fss
-=======
-    return fss
->>>>>>> c9290bfd
+    return fss